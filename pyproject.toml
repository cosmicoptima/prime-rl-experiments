[project]
name = "prime-rl"
version = "0.1.0"
description = ""
readme = "README.md"
requires-python = "~=3.12.0"
dependencies = [
    "beartype>=0.21.0",
    "cydifflib>=1.2.0",
    "datasets>=3.6.0",
    "google-cloud-storage>=3.1.1", # TODO: Delete after refactor
    "jaxtyping>=0.3.2",
    "liger-kernel>=0.5.10",
    "loguru>=0.7.3",
    "numpy>=2.2.6",
    "openai>=1.90.0",
    "pydantic>=1.10.13",
    "pydantic-settings>=2.10.1",
    "pylatexenc>=2.10",
    "pynvml>=12.0.0",
    "tomli>=2.2.1",
    "torch>=2.7.0",
    "transformers>=4.53.0",
    "uvloop>=0.21.0",
    "vllm==0.10.0",
    "wandb>=0.20.1",
    "lovely-tensors>=0.1.18",
    "rich>=14.0.0",
    "tomli-w",
    "verifiers>=0.1.3",
    "textarena>=0.6.16",
    "nltk>=3.9.1",
    "math-verify>=0.8.0",
    "muon_fsdp2>=0.3.0",
]

[project.scripts]
rl = "prime_rl.rl:main"
trainer = "prime_rl.trainer.rl.train:main"
orchestrator = "prime_rl.orchestrator.orchestrator:main"
inference = "prime_rl.inference.server:main"
sft = "prime_rl.trainer.sft.train:main"
eval = "prime_rl.eval.eval:main"

[build-system]
requires = ["hatchling"]
build-backend = "hatchling.build"

[project.optional-dependencies]
flash-attn = ["flash-attn>=2.8.0"]
flash-infer = ["flashinfer-python>=0.2.8rc1"]

vf = [
<<<<<<< HEAD
    "vf-intellect-math",
    "vf-reverse-text",
    "vf-ascii-tree",
    "vf-pydantic-adherence",
    "vf-hendrycks-math",
    "vf-skywork-math",
    "vf-unscramble",
    "vf-alphabet-sort",
    "vf-celeste-0000",
    "vf-celeste-0001",
=======
    "alphabet-sort>=0.1.3",
    "ascii-tree>=0.1.4",
    "pydantic-adherence>=0.1.1",
    "reverse-text>=0.1.2",
    "unscramble>=0.1.1",
    "skywork-math>=0.1.3",
    "deepscaler-math>=0.1.2",
    "acereason-math>=0.1.2",
    "hendrycks-math>=0.1.2",
    "intellect-math>=0.1.2",
    "aime2024>=0.1.7",
    "aime2025>=0.1.7",
    "math500>=0.1.7",
>>>>>>> e96761c1
]

[tool.uv]
no-build-isolation-package = ["flash-attn"]
prerelease = "allow"

[tool.uv.sources]
torch = [{ index = "pytorch-cu128" }]

<<<<<<< HEAD
vf-intellect-math = { workspace = true }
vf-wordle = { git = "https://github.com/willccbb/verifiers.git", subdirectory = "environments/vf_wordle", rev = "main" }
vf-reverse-text = { workspace = true }
vf-ascii-tree = { workspace = true }
vf-pydantic-adherence = { workspace = true }
vf-hendrycks-math = { workspace = true }
vf-skywork-math = { workspace = true }
vf-unscramble = { workspace = true }
vf-alphabet-sort = { workspace = true }
vf-celeste-0000 = { workspace = true }
vf-celeste-0001 = { workspace = true }
=======
alphabet-sort = { index = "primeintellect" }
ascii-tree = { index = "primeintellect" }
pydantic-adherence = { index = "primeintellect" }
reverse-text = { index = "primeintellect" }
unscramble = { index = "primeintellect" }
skywork-math = { index = "primeintellect" }
deepscaler-math = { index = "primeintellect" }
acereason-math = { index = "primeintellect" }
hendrycks-math = { index = "primeintellect" }
intellect-math = { index = "primeintellect" }
aime2024 = { index = "primeintellect" }
aime2025 = { index = "primeintellect" }
math500 = { index = "primeintellect" }
>>>>>>> e96761c1

[[tool.uv.index]]
name = "pytorch-cu128"
url = "https://download.pytorch.org/whl/test/cu128"
explicit = true

<<<<<<< HEAD
[tool.uv.workspace]
members = [
    "environments/vf_intellect_math",
    "environments/vf_reverse_text",
    "environments/vf_ascii_tree",
    "environments/vf_pydantic_adherence",
    "environments/vf_hendrycks_math",
    "environments/vf_skywork_math",
    "environments/vf_unscramble",
    "environments/vf_alphabet_sort",
    "environments/vf_celeste_0000",
    "environments/vf_celeste_0001",
]
=======
[[tool.uv.index]]
name = "primeintellect"
url = "https://hub.primeintellect.ai/primeintellect/simple"
>>>>>>> e96761c1

[dependency-groups]
dev = [
    "ipykernel>=6.29.5",
    "ipywidgets>=8.1.7",
    "pre-commit>=4.2.0",
    "pytest>=8.4.1",
    "ruff>=0.12.1",
]


[tool.ruff.lint]
select = ["F", "I"]
ignore = ["F722", "F821"] # Need to ignore for jaxtyping (https://docs.kidger.site/jaxtyping/faq/)

[tool.ruff]
line-length = 120

[tool.pytest.ini_options]
addopts = "--strict-markers"
markers = [
    "slow: marks tests as slow (deselect with '-m \"not slow\"')",
    "gpu: marks tests as gpu (deselect with '-m \"not gpu\"')",
]<|MERGE_RESOLUTION|>--- conflicted
+++ resolved
@@ -51,18 +51,6 @@
 flash-infer = ["flashinfer-python>=0.2.8rc1"]
 
 vf = [
-<<<<<<< HEAD
-    "vf-intellect-math",
-    "vf-reverse-text",
-    "vf-ascii-tree",
-    "vf-pydantic-adherence",
-    "vf-hendrycks-math",
-    "vf-skywork-math",
-    "vf-unscramble",
-    "vf-alphabet-sort",
-    "vf-celeste-0000",
-    "vf-celeste-0001",
-=======
     "alphabet-sort>=0.1.3",
     "ascii-tree>=0.1.4",
     "pydantic-adherence>=0.1.1",
@@ -76,7 +64,8 @@
     "aime2024>=0.1.7",
     "aime2025>=0.1.7",
     "math500>=0.1.7",
->>>>>>> e96761c1
+    "vf-celeste-0000",
+    "vf-celeste-0001",
 ]
 
 [tool.uv]
@@ -86,19 +75,7 @@
 [tool.uv.sources]
 torch = [{ index = "pytorch-cu128" }]
 
-<<<<<<< HEAD
-vf-intellect-math = { workspace = true }
-vf-wordle = { git = "https://github.com/willccbb/verifiers.git", subdirectory = "environments/vf_wordle", rev = "main" }
-vf-reverse-text = { workspace = true }
-vf-ascii-tree = { workspace = true }
-vf-pydantic-adherence = { workspace = true }
-vf-hendrycks-math = { workspace = true }
-vf-skywork-math = { workspace = true }
-vf-unscramble = { workspace = true }
-vf-alphabet-sort = { workspace = true }
-vf-celeste-0000 = { workspace = true }
-vf-celeste-0001 = { workspace = true }
-=======
+# Standard verifiers from primeintellect index
 alphabet-sort = { index = "primeintellect" }
 ascii-tree = { index = "primeintellect" }
 pydantic-adherence = { index = "primeintellect" }
@@ -112,32 +89,26 @@
 aime2024 = { index = "primeintellect" }
 aime2025 = { index = "primeintellect" }
 math500 = { index = "primeintellect" }
->>>>>>> e96761c1
+
+# Custom verifiers from workspace
+vf-celeste-0000 = { workspace = true }
+vf-celeste-0001 = { workspace = true }
+vf-wordle = { git = "https://github.com/willccbb/verifiers.git", subdirectory = "environments/vf_wordle", rev = "main" }
 
 [[tool.uv.index]]
 name = "pytorch-cu128"
 url = "https://download.pytorch.org/whl/test/cu128"
 explicit = true
 
-<<<<<<< HEAD
+[[tool.uv.index]]
+name = "primeintellect"
+url = "https://hub.primeintellect.ai/primeintellect/simple"
+
 [tool.uv.workspace]
 members = [
-    "environments/vf_intellect_math",
-    "environments/vf_reverse_text",
-    "environments/vf_ascii_tree",
-    "environments/vf_pydantic_adherence",
-    "environments/vf_hendrycks_math",
-    "environments/vf_skywork_math",
-    "environments/vf_unscramble",
-    "environments/vf_alphabet_sort",
     "environments/vf_celeste_0000",
     "environments/vf_celeste_0001",
 ]
-=======
-[[tool.uv.index]]
-name = "primeintellect"
-url = "https://hub.primeintellect.ai/primeintellect/simple"
->>>>>>> e96761c1
 
 [dependency-groups]
 dev = [
