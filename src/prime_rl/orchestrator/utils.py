--- conflicted
+++ resolved
@@ -49,17 +49,6 @@
         assert all(isinstance(r, ChatCompletion) for r in state["responses"]), (
             "Responses should be ChatCompletion objects"
         )
-<<<<<<< HEAD
-        # Check if ANY response in this state was truncated
-        truncated = False
-        for chat_completion in state["responses"]:
-            assert len(chat_completion.choices) == 1, "Response should always have one choice"
-            if chat_completion.choices[0].finish_reason == "length":
-                truncated = True
-                break  # No need to check further once we find a truncated response
-        is_truncated.append(truncated)
-    return is_truncated
-=======
         is_truncated = False
         for response in state["responses"]:
             assert len(response.choices) == 1, "Response should always have one choice"
@@ -68,7 +57,6 @@
                 is_truncated = True
         all_is_truncated.append(is_truncated)
     return all_is_truncated
->>>>>>> b7adf3b7
 
 
 def wait_for_weight_checkpoint(path: Path, step: int, interval: int = 1, log_interval: int = 10) -> None:
